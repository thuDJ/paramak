import unittest

import pytest

from paramak import RotateMixedShape
import os
from pathlib import Path


class test_object_properties(unittest.TestCase):
    def test_union_volume_addition(self):
        """ makes two volumes and then remakes the same two volumes as a
        fused solid. Checks the volumes of these two options are the same.
        """
        inner_box = RotateMixedShape(
            points=[
                (100, 100, "straight"),
                (100, 200, "straight"),
                (200, 200, "straight"),
                (200, 100, "straight"),
            ],
            rotation_angle=20,
        )

        outer_box = RotateMixedShape(
            points=[
                (200, 100, "straight"),
                (200, 200, "straight"),
                (500, 200, "straight"),
                (500, 100, "straight"),
            ],
            rotation_angle=20,
        )

        outer_box_and_inner_box = RotateMixedShape(
            points=[
                (200, 100, "straight"),
                (200, 200, "straight"),
                (500, 200, "straight"),
                (500, 100, "straight"),
            ],
            rotation_angle=20,
            union=inner_box,
        )

        assert inner_box.volume + outer_box.volume == pytest.approx(
            outer_box_and_inner_box.volume
        )

    def test_absolute_shape_volume(self):
        """creates a rotated shape using straight and spline connections and \
                checks the volume is correct"""

        test_shape = RotateMixedShape(
            points=[
                (0, 0, "straight"),
                (0, 20, "spline"),
                (20, 20, "spline"),
                (20, 0, "spline"),
            ]
        )

        test_shape.rotation_angle = 360
        test_shape.create_solid()

        assert test_shape.solid is not None
        assert test_shape.volume > 100

        test_shape2 = RotateMixedShape(
            points=[
                (0, 0, "straight"),
                (0, 20, "spline"),
                (20, 20, "spline"),
                (20, 0, "spline"),
            ]
        )

        test_shape2.rotation_angle = 180
        test_shape2.create_solid()

        assert test_shape2.solid is not None
        assert 2 * test_shape2.volume == test_shape.volume

    def test_shape_volume_with_multiple_azimuth_placement_angles(self):
        """creates rotated shapes with multiple placement angles using straight and \
                spline connections and checks volumes are correct"""

        test_shape = RotateMixedShape(
            points=[
                (1, 1, "straight"),
                (1, 20, "spline"),
                (20, 20, "spline"),
                (20, 1, "spline"),
            ]
        )

        test_shape.rotation_angle = 10
        test_shape.azimuth_placement_angle = [0, 90, 180, 270]
        test_shape.create_solid()

        assert test_shape.solid is not None
        assert test_shape.volume > 100

        test_shape2 = RotateMixedShape(
            points=[
                (1, 1, "straight"),
                (1, 20, "spline"),
                (20, 20, "spline"),
                (20, 1, "spline"),
            ]
        )

        test_shape2.rotation_angle = 5
        test_shape2.azimuth_placement_angle = [0, 90, 180, 270]
        test_shape2.create_solid()

        assert test_shape2.solid is not None
        assert 2 * test_shape2.volume == pytest.approx(test_shape.volume)

        test_shape3 = RotateMixedShape(
            points=[
                (1, 1, "straight"),
                (1, 20, "spline"),
                (20, 20, "spline"),
                (20, 1, "spline"),
            ]
        )

        test_shape3.rotation_angle = 20
        test_shape3.azimuth_placement_angle = [0, 180]
        test_shape3.create_solid()

        assert test_shape3.solid is not None
        assert test_shape3.volume == pytest.approx(test_shape.volume)

    def test_incorrect_connections(self):
        def incorrect_string_for_connection_type():
            """checks that a ValueError is raised when the an invalid connection \
                        type is specified"""

            test_shape = RotateMixedShape(
                points=[
                    (0, 0, "straight"),
                    (0, 20, "spline"),
                    (20, 20, "spline"),
                    (20, 0, "not_a_valid_entry"),
                ]
            )

        self.assertRaises(ValueError, incorrect_string_for_connection_type)

        def incorrect_number_of_connections_function():
            """checks that a ValueError is raised when an incorrect \
                           number of connections are specified. There are 3 \
                           points set, so only 4 connections are needed"""
            test_shape = RotateMixedShape(
                points=[(0, 200, "straight"), (200, 100), (0, 0, "spline"), ]
            )

            test_shape.create_solid()

        self.assertRaises(ValueError, incorrect_number_of_connections_function)

    def test_cut_volume(self):
        """creates a rotated shape using straight and spline connections with another \
                shape cut out and checks the volume is correct"""

        inner_shape = RotateMixedShape(
            points=[
                (5, 5, "straight"),
                (5, 10, "spline"),
                (10, 10, "spline"),
                (10, 5, "spline"),
            ],
            rotation_angle=180,
        )

        outer_shape = RotateMixedShape(
            points=[
                (3, 3, "straight"),
                (3, 12, "spline"),
                (12, 12, "spline"),
                (12, 3, "spline"),
            ],
            rotation_angle=180,
        )

        outer_shape_cut = RotateMixedShape(
            points=[
                (3, 3, "straight"),
                (3, 12, "spline"),
                (12, 12, "spline"),
                (12, 3, "spline"),
            ],
            cut=inner_shape,
            rotation_angle=180,
        )

        assert inner_shape.volume == pytest.approx(862.5354)
        assert outer_shape.volume == pytest.approx(2854.5969)
        assert outer_shape_cut.volume == pytest.approx(2854.5969 - 862.5354)

    def test_initial_solid_construction(self):
        """tests that a cadquery solid with a unique hash is constructed when .solid is called"""

        test_shape = RotateMixedShape(
            points=[
                (0, 0, "straight"),
                (0, 20, "spline"),
                (20, 20, "spline"),
                (20, 0, "straight"),
            ],
            rotation_angle=360,
        )

        assert test_shape.hash_value is None
        assert test_shape.solid is not None
        assert type(test_shape.solid).__name__ == "Workplane"
        assert test_shape.hash_value is not None

    def test_solid_return(self):
        """tests that the same cadquery solid with the same unique hash is returned when shape.solid is called again when no changes have been made to the shape"""

        test_shape = RotateMixedShape(
            points=[
                (0, 0, "straight"),
                (0, 20, "spline"),
                (20, 20, "spline"),
                (20, 0, "straight"),
            ],
            rotation_angle=360,
        )

        assert test_shape.solid is not None
        assert test_shape.hash_value is not None
        initial_hash_value = test_shape.hash_value

        assert test_shape.solid is not None
        assert test_shape.hash_value is not None
        assert initial_hash_value == test_shape.hash_value

    def test_conditional_solid_reconstruction(self):
        """tests that a new cadquery solid with a new unique hash is constructed when .solid is called again after changes have been made to the shape"""

        test_shape = RotateMixedShape(
            points=[(0, 0, "straight"), (0, 20, "spline"), (20, 20, "spline"), ],
            rotation_angle=360,
        )

        assert test_shape.solid is not None
        assert test_shape.hash_value is not None
        initial_hash_value = test_shape.hash_value

        test_shape.rotation_angle = 180

        assert test_shape.solid is not None
        assert test_shape.hash_value is not None
        assert initial_hash_value != test_shape.hash_value

    def test_hash_value_update(self):
        """tests that the hash_value of the shape is not updated until a new solid has been created"""

        test_shape = RotateMixedShape(
            points=[(0, 0, "straight"), (0, 20, "spline"), (20, 20, "spline"), ],
            rotation_angle=360,
        )
        test_shape.solid
        assert test_shape.hash_value is not None
        initial_hash_value = test_shape.hash_value

        test_shape.rotation_angle = 180
        assert test_shape.hash_value == initial_hash_value
        test_shape.solid
        assert test_shape.hash_value != initial_hash_value

    def test_mixed_shape_with_straight_and_circle(self):
        """tests the construction of a shape with straight and circular edges"""
        test_shape = RotateMixedShape(
            points=[
                (10, 20, "straight"),
                (10, 10, "straight"),
                (20, 10, "circle"),
                (40, 15, "circle"),
                (20, 20, "straight"),
            ],
            rotation_angle=10,
        )
        assert test_shape.volume > 10 * 10

<<<<<<< HEAD
=======
    def test_export_3d_image(self):
        """Tests the method export_3d_image
        """
        test_shape = RotateMixedShape(
            points=[
                (10, 20, "straight"),
                (10, 10, "straight"),
                (20, 10, "circle"),
                (40, 15, "circle"),
                (20, 20, "straight"),
            ],
            rotation_angle=10,
        )
        os.system("rm tests/export_3D.png")
        test_shape.export_3d_image("tests/export_3D.png")
        assert Path("tests/export_3D.png").exists() is True
        os.system("rm tests/export_3D.png")
        test_shape.export_3d_image("tests/export_3D")
        assert Path("tests/export_3D.png").exists() is True
        os.system("rm tests/export_3D.png")

>>>>>>> aa44b394
    def test_export_stp(self):
        """Tests the method export_stp
        """
        test_shape = RotateMixedShape(
            points=[
                (10, 20, "straight"),
                (10, 10, "straight"),
                (20, 10, "circle"),
                (40, 15, "circle"),
                (20, 20, "straight"),
            ],
            rotation_angle=10,
        )
        os.system("rm tests/test.stp")
        test_shape.export_stp("tests/test.stp")
        assert Path("tests/test.stp").exists() is True
        os.system("rm tests/test.stp")

        test_shape.stp_filename = "tests/test.stp"
        test_shape.export_stp()
        assert Path("tests/test.stp").exists() is True
        os.system("rm tests/test.stp")

    def test_export_stl(self):
        """Tests the method export_stl
        """
        test_shape = RotateMixedShape(
            points=[
                (10, 20, "straight"),
                (10, 10, "straight"),
                (20, 10, "circle"),
                (40, 15, "circle"),
                (20, 20, "straight"),
            ],
            rotation_angle=10,
        )
        os.system("rm tests/test.stl")
        test_shape.export_stl("tests/test.stl")
        assert Path("tests/test.stl").exists() is True
        os.system("rm tests/test.stl")
        test_shape.export_stl("tests/test")
        assert Path("tests/test.stl").exists() is True
        os.system("rm tests/test.stl")

    def test_create_render_mesh(self):
        """Tests the method create_render_mesh
        """
        test_shape = RotateMixedShape(
            points=[
                (10, 20, "straight"),
                (10, 10, "straight"),
                (20, 10, "circle"),
                (40, 15, "circle"),
                (20, 20, "straight"),
            ],
            rotation_angle=10,
        )
        test_shape._create_render_mesh()


if __name__ == "__main__":
    unittest.main()<|MERGE_RESOLUTION|>--- conflicted
+++ resolved
@@ -287,30 +287,6 @@
         )
         assert test_shape.volume > 10 * 10
 
-<<<<<<< HEAD
-=======
-    def test_export_3d_image(self):
-        """Tests the method export_3d_image
-        """
-        test_shape = RotateMixedShape(
-            points=[
-                (10, 20, "straight"),
-                (10, 10, "straight"),
-                (20, 10, "circle"),
-                (40, 15, "circle"),
-                (20, 20, "straight"),
-            ],
-            rotation_angle=10,
-        )
-        os.system("rm tests/export_3D.png")
-        test_shape.export_3d_image("tests/export_3D.png")
-        assert Path("tests/export_3D.png").exists() is True
-        os.system("rm tests/export_3D.png")
-        test_shape.export_3d_image("tests/export_3D")
-        assert Path("tests/export_3D.png").exists() is True
-        os.system("rm tests/export_3D.png")
-
->>>>>>> aa44b394
     def test_export_stp(self):
         """Tests the method export_stp
         """
