
import paramak
import pytest
import unittest


class test_ToroidalFieldCoilRectangle(unittest.TestCase):
<<<<<<< HEAD
    def test_ToroidalFieldCoilRectangle_creation_with_inner_leg(self):
        """creates a tf coil with inner leg using the ToroidalFieldCoilRectangle
        parametric component and checks that a cadquery solid is created"""
=======
    def test_ToroidalFieldCoilRectangle_creation(self):
        """Creates a tf coil using the ToroidalFieldCoilRectangle parametric
        component and checks that a cadquery solid is created."""
>>>>>>> 10552f1b

        test_shape = paramak.ToroidalFieldCoilRectangle(
            horizontal_start_point=(100, 700),
            vertical_mid_point=(800, 0),
            thickness=150,
            distance=50,
            number_of_coils=1,
            with_inner_leg=True
        )
        assert test_shape.solid is not None
        assert test_shape.volume > 1000
        assert test_shape.inner_leg_connection_points is not None

        test_inner_leg = paramak.ExtrudeStraightShape(
            points=test_shape.inner_leg_connection_points, distance=50
        )
        assert test_inner_leg.solid is not None

    def test_ToroidalFieldCoilRectangle_creation_no_inner_leg(self):
        """creates a tf coil with no inner leg using the ToroidalFieldCoilRectangle
        parametric component and checks that a cadquery solid is created"""

        test_shape_1 = paramak.ToroidalFieldCoilRectangle(
            horizontal_start_point=(100, 700),vertical_mid_point=(800, 0),
            thickness=150, distance=50,number_of_coils=1, 
            with_inner_leg=True
        )
        test_volume_1 = test_shape_1.volume

<<<<<<< HEAD
        test_inner_leg = paramak.ExtrudeStraightShape(
            points=test_shape_1.inner_leg_connection_points, distance=50
        )
        inner_leg_volume = test_inner_leg.volume

        test_shape_2 = paramak.ToroidalFieldCoilRectangle(
            horizontal_start_point=(100, 700),vertical_mid_point=(800, 0),
            thickness=150, distance=50,number_of_coils=1, 
            with_inner_leg=False
        ) 
        assert test_shape_2.solid is not None
        assert test_shape_2.volume == pytest.approx(test_volume_1 - inner_leg_volume)

    def test_ToroidalFieldCoilRectangle_absolute_volume(self):
        """creates a tf coil using the ToroidalFieldCoilRectangle parametric
        component and checks that the volume is correct"""
=======
    def test_ToroidalFieldCoilRectangle_no_inner_leg_creation(self):
        """Creates a tf coil using the ToroidalFieldCoilRectangle without
        the inner leg and checks that a cadquery solid is created."""
>>>>>>> 10552f1b

        test_shape = paramak.ToroidalFieldCoilRectangle(
            horizontal_start_point=(100, 700),
            vertical_mid_point=(800, 0),
            thickness=150,
            distance=50,
            number_of_coils=8
        )

        assert test_shape.volume == pytest.approx(((850*150*50*2) + (1400*150*50*2))*8)

        test_shape.with_inner_leg = False
        assert test_shape.volume == pytest.approx(((850*150*50*2) + (1400*150*50))*8)

    def test_ToroidalFieldCoilRectangle_absolute_areas(self):
        """creates tf coils using the ToroidalFieldCoilRectangle parametric 
        component and checks that the areas of the faces are correct"""

        test_shape = paramak.ToroidalFieldCoilRectangle(
            horizontal_start_point=(100, 700),
            vertical_mid_point=(800, 0),
            thickness=150,
            distance=50,
            number_of_coils=1
        )

        assert test_shape.area == pytest.approx((((850*150*2)+(1400*150))*2) + (1400*150*2) + (850*50*2) + (1700*50) + (1400*50*3) + (700*50*2) + (150*50*4))
        assert len(test_shape.areas) == 16
        assert test_shape.areas.count(pytest.approx((850 * 150 * 2) + (1400 * 150))) == 2
        assert test_shape.areas.count(pytest.approx((1400 * 150))) == 2
        assert test_shape.areas.count(pytest.approx(850 * 50)) == 2
        assert test_shape.areas.count(pytest.approx(1700 * 50)) == 1
        assert test_shape.areas.count(pytest.approx(1400 * 50)) == 3
        assert test_shape.areas.count(pytest.approx(700 * 50)) == 2
        assert test_shape.areas.count(pytest.approx(150 * 50)) == 4

        test_shape.with_inner_leg = False
        assert test_shape.area == pytest.approx((((850*150*2)+(1400*150))*2) + (850*50*2) + (1700*50) + (1400*50) + (700*50*2) + (150*50*2))

    def test_ToroidalFieldCoilRectangle_rotation_angle(self):
        """Creates tf coils with rotation_angles < 360 degrees in different
        workplanes and checks that the correct cuts are performed and their
        volumes are correct."""

        test_shape = paramak.ToroidalFieldCoilRectangle(
            horizontal_start_point=(100, 700),
            vertical_mid_point=(800, 0),
            with_inner_leg=False,
            thickness=50,
            distance=50,
            number_of_coils=8,
        )

        test_shape.rotation_angle = 360
        test_shape.workplane = "XZ"
        test_volume = test_shape.volume
        test_shape.rotation_angle = 180
        assert test_shape.volume == pytest.approx(test_volume * 0.5)

        test_shape.rotation_angle = 360
        test_shape.workplane = "YZ"
        test_volume = test_shape.volume
        test_shape.rotation_angle = 180
        assert test_shape.volume == pytest.approx(test_volume * 0.5)

        # this test will remain commented until workplane issue #308 is
        # resolved currently causes terminal to crash due to large number of
        # unions
        # test_shape.rotation_angle = 360
        # test_shape.workplane = "XY"
        # test_volume = test_shape.volume
        # test_shape.rotation_angle = 180
        # assert test_shape.volume == pytest.approx(test_volume * 0.5)

    def test_ToroidalFieldCoilRectangle_error(self):
        """Checks errors are raised with invalid arguments."""

        test_shape = paramak.ToroidalFieldCoilRectangle(
            horizontal_start_point=(100, 700),
            vertical_mid_point=(800, 0),
            with_inner_leg=False,
            thickness=50,
            distance=50,
            number_of_coils=8,
        )

        def incorrect_horizontal_start_point():
            test_shape.vertical_mid_point = (800, 0)
            test_shape.horizontal_start_point = (801, 700)
            test_shape.solid

        self.assertRaises(ValueError, incorrect_horizontal_start_point)

        def incorrect_vertical_mid_point():
            test_shape.horizontal_start_point = (100, 700)
            test_shape.vertical_mid_point = (800, 701)
            test_shape.solid

        self.assertRaises(ValueError, incorrect_vertical_mid_point)<|MERGE_RESOLUTION|>--- conflicted
+++ resolved
@@ -5,15 +5,9 @@
 
 
 class test_ToroidalFieldCoilRectangle(unittest.TestCase):
-<<<<<<< HEAD
     def test_ToroidalFieldCoilRectangle_creation_with_inner_leg(self):
         """creates a tf coil with inner leg using the ToroidalFieldCoilRectangle
         parametric component and checks that a cadquery solid is created"""
-=======
-    def test_ToroidalFieldCoilRectangle_creation(self):
-        """Creates a tf coil using the ToroidalFieldCoilRectangle parametric
-        component and checks that a cadquery solid is created."""
->>>>>>> 10552f1b
 
         test_shape = paramak.ToroidalFieldCoilRectangle(
             horizontal_start_point=(100, 700),
@@ -43,7 +37,6 @@
         )
         test_volume_1 = test_shape_1.volume
 
-<<<<<<< HEAD
         test_inner_leg = paramak.ExtrudeStraightShape(
             points=test_shape_1.inner_leg_connection_points, distance=50
         )
@@ -60,11 +53,6 @@
     def test_ToroidalFieldCoilRectangle_absolute_volume(self):
         """creates a tf coil using the ToroidalFieldCoilRectangle parametric
         component and checks that the volume is correct"""
-=======
-    def test_ToroidalFieldCoilRectangle_no_inner_leg_creation(self):
-        """Creates a tf coil using the ToroidalFieldCoilRectangle without
-        the inner leg and checks that a cadquery solid is created."""
->>>>>>> 10552f1b
 
         test_shape = paramak.ToroidalFieldCoilRectangle(
             horizontal_start_point=(100, 700),
