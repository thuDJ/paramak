
import paramak
import pytest
import unittest


class test_ToroidalFieldCoilCoatHanger(unittest.TestCase):
<<<<<<< HEAD
    def test_ToroidalFieldCoilCoatHanger_creation_with_inner_leg(self):
        """creates a tf coil with inner leg using the ToroidalFieldCoilCoatHanger
        parametric component and checks that a cadquery solid is created"""
=======
    def test_ToroidalFieldCoilCoatHanger_creation(self):
        """Creates a tf coil using the ToroidalFieldCoilCoatHanger parametric
        component and checks that a cadquery solid is created."""
>>>>>>> 10552f1b

        test_shape = paramak.ToroidalFieldCoilCoatHanger(
            horizontal_start_point=(200, 500),
            horizontal_length=400,
            vertical_start_point=(700, 0),
            vertical_length=500,
            thickness=50,
            distance=50,
            number_of_coils=1,
            with_inner_leg=True,
        )
        assert test_shape.solid is not None
        assert test_shape.volume > 1000
        assert test_shape.inner_leg_connection_points is not None

        test_inner_leg = paramak.ExtrudeStraightShape(
            points=test_shape.inner_leg_connection_points, distance=50
        )
        assert test_inner_leg.solid is not None

    def test_ToroidalFieldCoilCoatHanger_creation_no_inner_leg(self):
        """creates a tf coil with no inner leg using the ToroidalFieldCoilRectangle
        parametric component and checks that a cadquery solid is created"""

        test_shape_1 = paramak.ToroidalFieldCoilCoatHanger(
            horizontal_start_point=(200, 500), horizontal_length=400,
            vertical_start_point=(700, 0), vertical_length=500, thickness=50,
            distance=50, number_of_coils=1, with_inner_leg=True,
        )
        test_volume_1 = test_shape_1.volume

        test_inner_leg = paramak.ExtrudeStraightShape(
            points=test_shape_1.inner_leg_connection_points, distance=50
        )
        inner_leg_volume = test_inner_leg.volume

        test_shape_2 = paramak.ToroidalFieldCoilCoatHanger(
            horizontal_start_point=(200, 500), horizontal_length=400,
            vertical_start_point=(700, 0), vertical_length=500, thickness=50,
            distance=50, number_of_coils=1, with_inner_leg=False,
        )
        assert test_shape_2.solid is not None
        assert test_shape_2.volume == pytest.approx(test_volume_1 - inner_leg_volume)
    
    def test_ToroidalFieldCoilCoatHanger_absolute_volume(self):
        """creates a tf coil using the ToroidalFieldCoilCoatHanger parametric
        component and checks that the volume is correct"""

        test_shape = paramak.ToroidalFieldCoilCoatHanger(
            horizontal_start_point=(200, 500),
            horizontal_length=400,
            vertical_start_point=(700, 0),
            vertical_length=500,
            thickness=50,
            distance=30,
            number_of_coils=1,
        )

        assert test_shape.volume == pytest.approx((400*50*30*2) + ((50*50*30/2)*2) + (50*500*30) + (((150*250*30) - (((100*250)/2)*30) - (((100*250)/2)*30))*2) + (50*1000*30))

        test_shape.with_inner_leg = False
        assert test_shape.volume == pytest.approx((400*50*30*2) + ((50*50*30/2)*2) + (50*500*30) + (((150*250*30) - (((100*250)/2)*30) - (((100*250)/2)*30))*2))

    def test_ToroidalFieldCoilCoatHanger_rotation_angle(self):
        """Creates a tf coil with a rotation_angle < 360 degrees and checks
        that the correct cut is performed and the volume is correct."""

        test_shape = paramak.ToroidalFieldCoilCoatHanger(
            horizontal_start_point=(200, 500),
            horizontal_length=400,
            vertical_start_point=(700, 0),
            vertical_length=500,
            thickness=50,
            distance=50,
            number_of_coils=8,
        )

        test_shape.rotation_angle = 360
        test_shape.workplane = "XZ"
        test_volume = test_shape.volume
        test_shape.rotation_angle = 180
        assert test_shape.volume == pytest.approx(test_volume * 0.5, rel=0.01)

        test_shape.rotation_angle = 360
        test_shape.workplane = "YZ"
        test_volume = test_shape.volume
        test_shape.rotation_angle = 180
        assert test_shape.volume == pytest.approx(test_volume * 0.5, rel=0.01)

        # this test will remain commented until workplane issue #308 is resolved
        # currently causes terminal to crash due to large number of unions
        # test_shape.rotation_angle = 360
        # test_shape.workplane = "XY"
        # test_volume = test_shape.volume
        # test_shape.rotation_angle = 180
        # assert test_shape.volume == pytest.approx(test_volume * 0.5)<|MERGE_RESOLUTION|>--- conflicted
+++ resolved
@@ -5,15 +5,9 @@
 
 
 class test_ToroidalFieldCoilCoatHanger(unittest.TestCase):
-<<<<<<< HEAD
     def test_ToroidalFieldCoilCoatHanger_creation_with_inner_leg(self):
         """creates a tf coil with inner leg using the ToroidalFieldCoilCoatHanger
         parametric component and checks that a cadquery solid is created"""
-=======
-    def test_ToroidalFieldCoilCoatHanger_creation(self):
-        """Creates a tf coil using the ToroidalFieldCoilCoatHanger parametric
-        component and checks that a cadquery solid is created."""
->>>>>>> 10552f1b
 
         test_shape = paramak.ToroidalFieldCoilCoatHanger(
             horizontal_start_point=(200, 500),
