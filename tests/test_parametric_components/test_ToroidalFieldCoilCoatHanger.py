
import paramak
import pytest
import unittest


class test_ToroidalFieldCoilCoatHanger(unittest.TestCase):
    def test_ToroidalFieldCoilCoatHanger_creation_with_inner_leg(self):
        """creates a tf coil with inner leg using the ToroidalFieldCoilCoatHanger
        parametric component and checks that a cadquery solid is created"""

        test_shape = paramak.ToroidalFieldCoilCoatHanger(
            horizontal_start_point=(200, 500),
            horizontal_length=400,
            vertical_mid_point=(700, 0),
            vertical_length=500,
            thickness=50,
            distance=50,
            number_of_coils=1,
            with_inner_leg=True,
        )
        assert test_shape.solid is not None
        assert test_shape.volume > 1000
        assert test_shape.inner_leg_connection_points is not None

        test_inner_leg = paramak.ExtrudeStraightShape(
            points=test_shape.inner_leg_connection_points, distance=50
        )
        assert test_inner_leg.solid is not None

    def test_ToroidalFieldCoilCoatHanger_creation_no_inner_leg(self):
        """creates a tf coil with no inner leg using the ToroidalFieldCoilRectangle
        parametric component and checks that a cadquery solid is created"""

        test_shape_1 = paramak.ToroidalFieldCoilCoatHanger(
            horizontal_start_point=(200, 500), horizontal_length=400,
            vertical_mid_point=(700, 0), vertical_length=500, thickness=50,
            distance=50, number_of_coils=1, with_inner_leg=True,
        )
        test_volume_1 = test_shape_1.volume

        test_inner_leg = paramak.ExtrudeStraightShape(
            points=test_shape_1.inner_leg_connection_points, distance=50
        )
        inner_leg_volume = test_inner_leg.volume

        test_shape_2 = paramak.ToroidalFieldCoilCoatHanger(
            horizontal_start_point=(200, 500), horizontal_length=400,
            vertical_mid_point=(700, 0), vertical_length=500, thickness=50,
            distance=50, number_of_coils=1, with_inner_leg=False,
        )
        assert test_shape_2.solid is not None
        assert test_shape_2.volume == pytest.approx(
            test_volume_1 - inner_leg_volume)

    def test_ToroidalFieldCoilCoatHanger_absolute_volume(self):
        """creates a tf coil using the ToroidalFieldCoilCoatHanger parametric
        component and checks that the volume is correct"""

        test_shape = paramak.ToroidalFieldCoilCoatHanger(
            horizontal_start_point=(200, 500),
            horizontal_length=400,
            vertical_mid_point=(700, 0),
            vertical_length=500,
            thickness=50,
            distance=30,
            number_of_coils=1,
        )

        assert test_shape.volume == pytest.approx((400 * 50 * 30 * 2) +
                                                  ((50 * 50 * 30 / 2) * 2) + (50 * 500 * 30) +
                                                  (((150 * 250 * 30) - (((100 * 250) / 2) * 30) -
<<<<<<< HEAD
                                                    (((100 * 250) / 2) * 30)) * 2) + (50 * 1000 * 30), rel=0.1)
=======
                                                    (((100 * 250) / 2) * 30)) * 2) + (50 * 1000 * 30))
>>>>>>> f98ce5fa

        test_shape.with_inner_leg = False
        assert test_shape.volume == pytest.approx((400 * 50 * 30 * 2) +
                                                  ((50 * 50 * 30 / 2) * 2) +
                                                  (50 * 500 * 30) + (((150 * 250 * 30) -
                                                                      (((100 * 250) / 2) * 30) -
<<<<<<< HEAD
                                                                      (((100 * 250) / 2) * 30)) * 2), rel=0.1)
=======
                                                                      (((100 * 250) / 2) * 30)) * 2))
>>>>>>> f98ce5fa

        test_shape.with_inner_leg = True
        test_shape.number_of_coils = 8
        assert test_shape.volume == pytest.approx(((400 * 50 * 30 * 2) +
                                                   ((50 * 50 * 30 / 2) * 2) + (50 * 500 * 30) +
                                                   (((150 * 250 * 30) - (((100 * 250) / 2) * 30) -
<<<<<<< HEAD
                                                     (((100 * 250) / 2) * 30)) * 2) + (50 * 1000 * 30)) * 8, rel=0.1)
=======
                                                     (((100 * 250) / 2) * 30)) * 2) + (50 * 1000 * 30)) * 8)
>>>>>>> f98ce5fa

        test_shape.with_inner_leg = False
        assert test_shape.volume == pytest.approx(((400 * 50 * 30 * 2) +
                                                   ((50 * 50 * 30 / 2) * 2) + (50 * 500 * 30) +
                                                   (((150 * 250 * 30) - (((100 * 250) / 2) * 30) -
<<<<<<< HEAD
                                                     (((100 * 250) / 2) * 30)) * 2)) * 8, rel=0.1)
=======
                                                     (((100 * 250) / 2) * 30)) * 2)) * 8)
>>>>>>> f98ce5fa

    def test_ToroidalFieldCoilCoatHanger_absolute_area(self):
        """creates a tf coil using the ToroidalFieldCoilCoatHanger parametric
        component and checks that the areas of the faces are correct"""

        test_shape = paramak.ToroidalFieldCoilCoatHanger(
            horizontal_start_point=(200, 500),
            horizontal_length=400,
            vertical_mid_point=(700, 0),
            vertical_length=500,
            thickness=50,
            distance=30,
            number_of_coils=1,
        )

        assert test_shape.area == pytest.approx((((400 * 50 * 2) +
                                                  (50 * 50 * 0.5 * 2) + (((150 * 250) - (100 * 250 * 0.5) -
                                                                          (100 * 250 * 0.5)) * 2) + (500 * 50)) * 2) +
                                                ((50 * 30) * 4) + ((400 * 30) * 4) + ((500 * 30) * 2) +
                                                ((((50**2 + 50**2)**0.5) * 30) * 2) +
                                                ((((100**2 + 250**2)**0.5) * 30) * 4) + ((50 * 1000) * 2) +
<<<<<<< HEAD
                                                ((1000 * 30) * 2), rel=0.1)
        assert len(test_shape.areas) == 24
=======
                                                ((1000 * 30) * 2))
        assert len(test_shape.areas) == 22
        assert test_shape.areas.count(pytest.approx((400 * 50 * 2) + (50 * 50 * 0.5 * 2) + (
            ((150 * 250) - (100 * 250 * 0.5) - (100 * 250 * 0.5)) * 2) + (500 * 50))) == 2
>>>>>>> f98ce5fa
        assert test_shape.areas.count(pytest.approx(50 * 30)) == 4
        assert test_shape.areas.count(pytest.approx(400 * 30)) == 4
        assert test_shape.areas.count(pytest.approx(500 * 30)) == 2
        assert test_shape.areas.count(
            pytest.approx(
                ((100**2 + 250**2)**0.5) * 30)) == 4
        assert test_shape.areas.count(pytest.approx(50 * 1000)) == 2
        assert test_shape.areas.count(pytest.approx(1000 * 30)) == 2

        test_shape.with_inner_leg = False
        assert test_shape.area == pytest.approx((((400 * 50 * 2) +
                                                  (50 * 50 * 0.5 * 2) + (((150 * 250) - (100 * 250 * 0.5) -
                                                                          (100 * 250 * 0.5)) * 2) + (500 * 50)) * 2) + ((50 * 30) * 2) +
                                                ((400 * 30) * 4) + ((500 * 30) * 2) +
                                                ((((50**2 + 50**2)**0.5) * 30) * 2) +
                                                ((((100**2 + 250**2)**0.5) * 30) * 4), rel=0.1)

    def test_ToroidalFieldCoilCoatHanger_rotation_angle(self):
        """Creates a tf coil with a rotation_angle < 360 degrees and checks
        that the correct cut is performed and the volume is correct."""

        test_shape = paramak.ToroidalFieldCoilCoatHanger(
            horizontal_start_point=(200, 500),
            horizontal_length=400,
            vertical_mid_point=(700, 0),
            vertical_length=500,
            thickness=50,
            distance=50,
            number_of_coils=8,
        )

        test_shape.rotation_angle = 360
        test_shape.workplane = "XZ"
        test_volume = test_shape.volume
        test_shape.rotation_angle = 180
        assert test_shape.volume == pytest.approx(test_volume * 0.5, rel=0.01)

        test_shape.rotation_angle = 360
        test_shape.workplane = "YZ"
        test_volume = test_shape.volume
        test_shape.rotation_angle = 180
        assert test_shape.volume == pytest.approx(test_volume * 0.5, rel=0.01)

        # this test will remain commented until workplane issue #308 is resolved
        # currently causes terminal to crash due to large number of unions
        # test_shape.rotation_angle = 360
        # test_shape.workplane = "XY"
        # test_volume = test_shape.volume
        # test_shape.rotation_angle = 180
        # assert test_shape.volume == pytest.approx(test_volume * 0.5)<|MERGE_RESOLUTION|>--- conflicted
+++ resolved
@@ -70,43 +70,29 @@
         assert test_shape.volume == pytest.approx((400 * 50 * 30 * 2) +
                                                   ((50 * 50 * 30 / 2) * 2) + (50 * 500 * 30) +
                                                   (((150 * 250 * 30) - (((100 * 250) / 2) * 30) -
-<<<<<<< HEAD
-                                                    (((100 * 250) / 2) * 30)) * 2) + (50 * 1000 * 30), rel=0.1)
-=======
-                                                    (((100 * 250) / 2) * 30)) * 2) + (50 * 1000 * 30))
->>>>>>> f98ce5fa
+                                                  (((100 * 250) / 2) * 30)) * 2) + (50 * 1000 * 30), rel=0.1)
+
 
         test_shape.with_inner_leg = False
         assert test_shape.volume == pytest.approx((400 * 50 * 30 * 2) +
                                                   ((50 * 50 * 30 / 2) * 2) +
                                                   (50 * 500 * 30) + (((150 * 250 * 30) -
                                                                       (((100 * 250) / 2) * 30) -
-<<<<<<< HEAD
                                                                       (((100 * 250) / 2) * 30)) * 2), rel=0.1)
-=======
-                                                                      (((100 * 250) / 2) * 30)) * 2))
->>>>>>> f98ce5fa
+
 
         test_shape.with_inner_leg = True
         test_shape.number_of_coils = 8
         assert test_shape.volume == pytest.approx(((400 * 50 * 30 * 2) +
                                                    ((50 * 50 * 30 / 2) * 2) + (50 * 500 * 30) +
                                                    (((150 * 250 * 30) - (((100 * 250) / 2) * 30) -
-<<<<<<< HEAD
-                                                     (((100 * 250) / 2) * 30)) * 2) + (50 * 1000 * 30)) * 8, rel=0.1)
-=======
-                                                     (((100 * 250) / 2) * 30)) * 2) + (50 * 1000 * 30)) * 8)
->>>>>>> f98ce5fa
+                                                   (((100 * 250) / 2) * 30)) * 2) + (50 * 1000 * 30)) * 8, rel=0.1)
 
         test_shape.with_inner_leg = False
         assert test_shape.volume == pytest.approx(((400 * 50 * 30 * 2) +
                                                    ((50 * 50 * 30 / 2) * 2) + (50 * 500 * 30) +
                                                    (((150 * 250 * 30) - (((100 * 250) / 2) * 30) -
-<<<<<<< HEAD
-                                                     (((100 * 250) / 2) * 30)) * 2)) * 8, rel=0.1)
-=======
-                                                     (((100 * 250) / 2) * 30)) * 2)) * 8)
->>>>>>> f98ce5fa
+                                                   (((100 * 250) / 2) * 30)) * 2)) * 8, rel=0.1)
 
     def test_ToroidalFieldCoilCoatHanger_absolute_area(self):
         """creates a tf coil using the ToroidalFieldCoilCoatHanger parametric
@@ -128,15 +114,9 @@
                                                 ((50 * 30) * 4) + ((400 * 30) * 4) + ((500 * 30) * 2) +
                                                 ((((50**2 + 50**2)**0.5) * 30) * 2) +
                                                 ((((100**2 + 250**2)**0.5) * 30) * 4) + ((50 * 1000) * 2) +
-<<<<<<< HEAD
                                                 ((1000 * 30) * 2), rel=0.1)
         assert len(test_shape.areas) == 24
-=======
-                                                ((1000 * 30) * 2))
-        assert len(test_shape.areas) == 22
-        assert test_shape.areas.count(pytest.approx((400 * 50 * 2) + (50 * 50 * 0.5 * 2) + (
-            ((150 * 250) - (100 * 250 * 0.5) - (100 * 250 * 0.5)) * 2) + (500 * 50))) == 2
->>>>>>> f98ce5fa
+
         assert test_shape.areas.count(pytest.approx(50 * 30)) == 4
         assert test_shape.areas.count(pytest.approx(400 * 30)) == 4
         assert test_shape.areas.count(pytest.approx(500 * 30)) == 2
