--- conflicted
+++ resolved
@@ -24,23 +24,16 @@
             ]
         )
         test_shape.rotation_angle = 360
+        assert test_shape.solid is not None
 
-<<<<<<< HEAD
+        # TODO: fix issue #445
+        # assert test_shape.volume > 100
+        # test_volume = test_shape.volume
+        
+        test_shape.rotation_angle = 180
         assert test_shape.solid is not None
-=======
-        # TODO: fix issue #445
-        # assert test_shape.solid is not None
->>>>>>> 0554e6f4
-        # assert test_shape.volume > 100
 
-        # test_volume = test_shape.volume
-        test_shape.rotation_angle = 180
-
-        assert test_shape.solid is not None
-<<<<<<< HEAD
-=======
         # TODO: fix issue #435
->>>>>>> 0554e6f4
         # assert test_shape.volume == pytest.approx(test_volume * 0.5)
 
     def test_cut_volume(self):
