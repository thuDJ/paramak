
import os
import unittest
from pathlib import Path

import paramak
import pytest


class test_SubmersionTokamak(unittest.TestCase):
    def __init__(self, *args, **kwargs):
        super(test_SubmersionTokamak, self).__init__(*args, **kwargs)
        self.Submersion_Tokamak_reactor = paramak.SubmersionTokamak(
            inner_bore_radial_thickness=25,
            inboard_tf_leg_radial_thickness=50,
            center_column_shield_radial_thickness=50,
            inboard_blanket_radial_thickness=100,
            firstwall_radial_thickness=50,
            inner_plasma_gap_radial_thickness=70,
            plasma_radial_thickness=300,
            divertor_radial_thickness=100,
            outer_plasma_gap_radial_thickness=70,
            outboard_blanket_radial_thickness=200,
            blanket_rear_wall_radial_thickness=50,
            support_radial_thickness=150,
            elongation=2.3,
            triangularity=0.45,
            rotation_angle=359,
        )

        self.SingleNullSubmersionTokamak = paramak.SingleNullSubmersionTokamak(
            inner_bore_radial_thickness=10,
            inboard_tf_leg_radial_thickness=30,
            center_column_shield_radial_thickness=60,
            divertor_radial_thickness=50,
            inner_plasma_gap_radial_thickness=30,
            plasma_radial_thickness=300,
            outer_plasma_gap_radial_thickness=30,
            firstwall_radial_thickness=30,
            blanket_rear_wall_radial_thickness=30,
            number_of_tf_coils=16,
            support_radial_thickness=20,
            inboard_blanket_radial_thickness=20,
            outboard_blanket_radial_thickness=20,
            elongation=2.3,
            triangularity=0.45,
            divertor_position="upper",
            support_position="upper",
            rotation_angle=359,
        )

    def test_SubmersionTokamak_svg_creation(self):
        """creates a submersion reactor using the SubmersionTokamak parametric
        reactor and checks that an svg file of the reactor can be exported
        using the export_svg method"""

        os.system("rm test_SubmersionTokamak_image.svg")

        test_reactor = self.Submersion_Tokamak_reactor
        test_reactor.export_svg("test_SubmersionTokamak_image.svg")

        assert Path("test_SubmersionTokamak_image.svg").exists() is True
        os.system("rm test_SubmersionTokamak_image.svg")

    def test_minimal_SubmersionTokamak_creation(self):
        """creates a submersion reactor using the SubmersionTokamak parametric
        reactor and checks that the correct number of components are created"""

        test_reactor = self.Submersion_Tokamak_reactor

        assert len(test_reactor.shapes_and_components) == 8

    def test_SubmersionTokamak_with_tf_coils_creation(self):
        """creates a submersion reactor with tf coils using the
        SubmersionTokamak parametric reactor and checks that the correct number
        of components are created"""

        test_reactor = paramak.SubmersionTokamak(
            inner_bore_radial_thickness=25,
            inboard_tf_leg_radial_thickness=50,
            center_column_shield_radial_thickness=50,
            inboard_blanket_radial_thickness=50,
            firstwall_radial_thickness=50,
            inner_plasma_gap_radial_thickness=70,
            plasma_radial_thickness=300,
            outer_plasma_gap_radial_thickness=70,
            outboard_blanket_radial_thickness=200,
            blanket_rear_wall_radial_thickness=50,
            divertor_radial_thickness=50,
            elongation=2.3,
            triangularity=0.45,
            support_radial_thickness=150,
            outboard_tf_coil_radial_thickness=50,
            tf_coil_to_rear_blanket_radial_gap=50,
            outboard_tf_coil_poloidal_thickness=70,
            number_of_tf_coils=4,
            rotation_angle=359,
        )
        assert len(test_reactor.shapes_and_components) == 9

    def test_SubmersionTokamak_with_tf_and_pf_coils_creation(self):
        """creates a submersion reactor with tf and pf coils using the
        Submersion Tokamak parametric reactor and checks that the correct
        number of components are created"""

        test_reactor = paramak.SubmersionTokamak(
            inner_bore_radial_thickness=25,
            inboard_tf_leg_radial_thickness=50,
            center_column_shield_radial_thickness=50,
            inboard_blanket_radial_thickness=50,
            firstwall_radial_thickness=50,
            inner_plasma_gap_radial_thickness=70,
            plasma_radial_thickness=300,
            outer_plasma_gap_radial_thickness=70,
            outboard_blanket_radial_thickness=200,
            blanket_rear_wall_radial_thickness=50,
            divertor_radial_thickness=50,
            elongation=2.3,
            triangularity=0.45,
            support_radial_thickness=150,
            outboard_tf_coil_radial_thickness=50,
            tf_coil_to_rear_blanket_radial_gap=50,
            outboard_tf_coil_poloidal_thickness=70,
            pf_coil_vertical_thicknesses=[50, 50, 50, 50, 50],
            pf_coil_radial_thicknesses=[40, 40, 40, 40, 40],
            pf_coil_to_tf_coil_radial_gap=50,
            number_of_tf_coils=4,
            rotation_angle=359,
        )
        assert len(test_reactor.shapes_and_components) == 10

    def test_minimal_SubmersionTokamak_stp_creation(self):
        """creates a submersion reactor using the SubmersionTokamak parameteric
        reactor and checks that stp files of all components can be exported
        using the export_stp method"""

        os.system("rm -r minimal_SubmersionTokamak")

        test_reactor = self.Submersion_Tokamak_reactor
        test_reactor.export_stp("minimal_SubmersionTokamak")

        output_filenames = [
            "minimal_SubmersionTokamak/inboard_tf_coils.stp",
            "minimal_SubmersionTokamak/center_column_shield.stp",
            "minimal_SubmersionTokamak/plasma.stp",
            "minimal_SubmersionTokamak/divertor.stp",
            "minimal_SubmersionTokamak/outboard_firstwall.stp",
            "minimal_SubmersionTokamak/supports.stp",
            "minimal_SubmersionTokamak/blanket.stp",
            "minimal_SubmersionTokamak/outboard_rear_blanket_wall.stp",
            "minimal_SubmersionTokamak/Graveyard.stp",
        ]

        for output_filename in output_filenames:
            assert Path(output_filename).exists() is True
        os.system("rm -r minimal_SubmersionTokamak")

    def test_SubmersionTokamak_with_pf_coils_stp_creation(self):
        """creates a submersion reactor with pf coils using the
        SubmersionTokamak parametric reactor and checks that stp files of all
        components can be exported using the export_stp method"""

        os.system("rm -r pf_SubmersionTokamak")

        test_reactor = paramak.SubmersionTokamak(
            inner_bore_radial_thickness=25,
            inboard_tf_leg_radial_thickness=50,
            center_column_shield_radial_thickness=50,
            inboard_blanket_radial_thickness=50,
            firstwall_radial_thickness=50,
            inner_plasma_gap_radial_thickness=70,
            plasma_radial_thickness=300,
            outer_plasma_gap_radial_thickness=70,
            outboard_blanket_radial_thickness=200,
            blanket_rear_wall_radial_thickness=50,
            divertor_radial_thickness=50,
            elongation=2.3,
            triangularity=0.45,
            support_radial_thickness=150,
            outboard_tf_coil_radial_thickness=50,
            tf_coil_to_rear_blanket_radial_gap=50,
            outboard_tf_coil_poloidal_thickness=70,
            number_of_tf_coils=4,
            rotation_angle=359
        )
        test_reactor.export_stp("pf_SubmersionTokamak")

        output_filenames = [
            "pf_SubmersionTokamak/inboard_tf_coils.stp",
            "pf_SubmersionTokamak/center_column_shield.stp",
            "pf_SubmersionTokamak/plasma.stp",
            "pf_SubmersionTokamak/divertor.stp",
            "pf_SubmersionTokamak/outboard_firstwall.stp",
            "pf_SubmersionTokamak/supports.stp",
            "pf_SubmersionTokamak/blanket.stp",
            "pf_SubmersionTokamak/outboard_rear_blanket_wall.stp",
            "pf_SubmersionTokamak/Graveyard.stp",
        ]

        for output_filename in output_filenames:
            assert Path(output_filename).exists() is True
        os.system("rm -r pf_SubmersionTokamak")

    def test_SubmersionTokamak_with_tf_and_pf_coils_stp_creation(self):
        """creates a submersion reactor with tf and pf coils using the
        SubmersionTokamak parametric reactor and checks that stp files of all
        components can be exported using the export_stp method"""

        os.system("rm -r tf_pf_SubmersionTokamak")

        test_reactor = paramak.SubmersionTokamak(
            inner_bore_radial_thickness=25,
            inboard_tf_leg_radial_thickness=50,
            center_column_shield_radial_thickness=50,
            inboard_blanket_radial_thickness=50,
            firstwall_radial_thickness=50,
            inner_plasma_gap_radial_thickness=70,
            plasma_radial_thickness=300,
            outer_plasma_gap_radial_thickness=70,
            outboard_blanket_radial_thickness=200,
            blanket_rear_wall_radial_thickness=50,
            divertor_radial_thickness=50,
            elongation=2.3,
            triangularity=0.45,
            support_radial_thickness=150,
            outboard_tf_coil_radial_thickness=50,
            tf_coil_to_rear_blanket_radial_gap=50,
            outboard_tf_coil_poloidal_thickness=70,
            pf_coil_vertical_thicknesses=[50, 50, 50, 50, 50],
            pf_coil_radial_thicknesses=[40, 40, 40, 40, 40],
            pf_coil_to_tf_coil_radial_gap=50,
            number_of_tf_coils=4,
            rotation_angle=359,
        )
        test_reactor.export_stp("tf_pf_SubmersionTokamak")

        output_filenames = [
            "tf_pf_SubmersionTokamak/inboard_tf_coils.stp",
            "tf_pf_SubmersionTokamak/center_column_shield.stp",
            "tf_pf_SubmersionTokamak/plasma.stp",
            "tf_pf_SubmersionTokamak/divertor.stp",
            "tf_pf_SubmersionTokamak/outboard_firstwall.stp",
            "tf_pf_SubmersionTokamak/supports.stp",
            "tf_pf_SubmersionTokamak/blanket.stp",
            "tf_pf_SubmersionTokamak/outboard_rear_blanket_wall.stp",
            "tf_pf_SubmersionTokamak/Graveyard.stp",
        ]

        for output_filename in output_filenames:
            assert Path(output_filename).exists() is True
        os.system("rm -r tf_pf_SubmersionTokamak")

<<<<<<< HEAD
=======
    def test_plasma_high_point_error(self):
        """checks that error are raised when invalid plasma_high_point is set
        """
        test_reactor = self.Submersion_Tokamak_reactor

        def small_plasma_high_point():
            test_reactor.plasma_high_point = (1, 240)
            test_reactor._make_radial_build()
            test_reactor._make_vertical_build()

        def large_plasma_high_point():
            test_reactor.plasma_high_point = (1000, 240)
            test_reactor._make_radial_build()
            test_reactor._make_vertical_build()

        self.assertRaises(ValueError, small_plasma_high_point)
        self.assertRaises(ValueError, large_plasma_high_point)

>>>>>>> e22a578c
    def test_rotation_angle_warning(self):
        """checks that the correct warning message is printed when
        rotation_angle = 360"""

        def warning_trigger():
            try:
                paramak.SubmersionTokamak(
                    inner_bore_radial_thickness=25,
                    inboard_tf_leg_radial_thickness=50,
                    center_column_shield_radial_thickness=50,
                    inboard_blanket_radial_thickness=100,
                    firstwall_radial_thickness=50,
                    inner_plasma_gap_radial_thickness=70,
                    plasma_radial_thickness=300,
                    divertor_radial_thickness=100,
                    outer_plasma_gap_radial_thickness=70,
                    outboard_blanket_radial_thickness=200,
                    blanket_rear_wall_radial_thickness=50,
                    support_radial_thickness=150,
                    elongation=2.3,
                    triangularity=0.45,
                    rotation_angle=360,
                )._rotation_angle_check()
            except BaseException:
                pass
        msg = "360 degree rotation may result in a " + \
            "Standard_ConstructionError or AttributeError"
        with pytest.warns(UserWarning, match=msg):
            warning_trigger()

    def test_submersion_reactor_hash_value(self):
        """Creates a submersion reactor and checks that all shapes in the reactor are created
        when .shapes_and_components is first called. Checks that when .shapes_and_components
        is called again with no changes to the reactor, the shapes in the reactor are
        reconstructed and the previously constructed shapes are returned. Checks that when
        .shapes_and_components is called again with no changes to the reactor, the shapes in
        the reactor are reconstructed and these new shapes are returned. Checks that the
        reactor_hash_value is only updated when the reactor is reconstructed."""

        test_reactor = paramak.SubmersionTokamak(
            inner_bore_radial_thickness=30,
            inboard_tf_leg_radial_thickness=30,
            center_column_shield_radial_thickness=30,
            divertor_radial_thickness=80,
            inner_plasma_gap_radial_thickness=50,
            plasma_radial_thickness=200,
            outer_plasma_gap_radial_thickness=50,
            firstwall_radial_thickness=30,
            blanket_rear_wall_radial_thickness=30,
            number_of_tf_coils=16,
            rotation_angle=180,
            support_radial_thickness=50,
            inboard_blanket_radial_thickness=30,
            outboard_blanket_radial_thickness=30,
            plasma_high_point=(200, 150),
            pf_coil_radial_thicknesses=[30, 30, 30, 30],
            pf_coil_vertical_thicknesses=[30, 30, 30, 30],
            pf_coil_to_tf_coil_radial_gap=50,
            outboard_tf_coil_radial_thickness=30,
            outboard_tf_coil_poloidal_thickness=30,
            tf_coil_to_rear_blanket_radial_gap=20,
        )

        assert test_reactor.reactor_hash_value is None
        for key in [
            "_inboard_tf_coils",
            "_center_column_shield",
            "_plasma",
            "_inboard_firstwall",
            "_inboard_blanket",
            "_firstwall",
            "_divertor",
            "_blanket",
            "_supports",
            "_outboard_rear_blanket_wall_upper",
            "_outboard_rear_blanket_wall_lower",
            "_outboard_rear_blanket_wall",
            "_tf_coil",
            "_pf_coil"
        ]:
            assert key not in test_reactor.__dict__.keys()

        assert test_reactor.shapes_and_components is not None
        for key in [
            "_inboard_tf_coils",
            "_center_column_shield",
            "_plasma",
            "_inboard_firstwall",
            "_inboard_blanket",
            "_firstwall",
            "_divertor",
            "_blanket",
            "_supports",
            "_outboard_rear_blanket_wall_upper",
            "_outboard_rear_blanket_wall_lower",
            "_outboard_rear_blanket_wall",
            "_tf_coil",
            "_pf_coil"
        ]:
            assert key in test_reactor.__dict__.keys()

        assert len(test_reactor.shapes_and_components) == 10
        assert test_reactor.reactor_hash_value is not None
        initial_hash_value = test_reactor.reactor_hash_value
        test_reactor.rotation_angle = 270
        assert test_reactor.reactor_hash_value == initial_hash_value
        assert test_reactor.shapes_and_components is not None
        assert test_reactor.reactor_hash_value != initial_hash_value<|MERGE_RESOLUTION|>--- conflicted
+++ resolved
@@ -250,27 +250,6 @@
             assert Path(output_filename).exists() is True
         os.system("rm -r tf_pf_SubmersionTokamak")
 
-<<<<<<< HEAD
-=======
-    def test_plasma_high_point_error(self):
-        """checks that error are raised when invalid plasma_high_point is set
-        """
-        test_reactor = self.Submersion_Tokamak_reactor
-
-        def small_plasma_high_point():
-            test_reactor.plasma_high_point = (1, 240)
-            test_reactor._make_radial_build()
-            test_reactor._make_vertical_build()
-
-        def large_plasma_high_point():
-            test_reactor.plasma_high_point = (1000, 240)
-            test_reactor._make_radial_build()
-            test_reactor._make_vertical_build()
-
-        self.assertRaises(ValueError, small_plasma_high_point)
-        self.assertRaises(ValueError, large_plasma_high_point)
-
->>>>>>> e22a578c
     def test_rotation_angle_warning(self):
         """checks that the correct warning message is printed when
         rotation_angle = 360"""
