--- conflicted
+++ resolved
@@ -20,7 +20,6 @@
             point_1, point_2, point_3) == (
             (0, 0), 20)
 
-<<<<<<< HEAD
     def test_EdgeLengthSelector_with_fillet_areas(self):
         """tests the filleting of a RotateStraightShape results in an extra
         surface area"""
@@ -47,7 +46,7 @@
             FaceAreaSelector(0.5)).fillet(0.1)
         
         assert len(test_shape.areas) == 11 
-=======
+
     def test_find_center_point_of_circle_zero_det(self):
         """Checks that None is given if det is zero
         """
@@ -57,5 +56,4 @@
 
         assert find_center_point_of_circle(
             point_1, point_2, point_3) == (
-            None, np.inf)
->>>>>>> 21487fad
+            None, np.inf)