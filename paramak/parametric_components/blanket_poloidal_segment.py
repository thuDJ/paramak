import numpy as np
from scipy.interpolate import interp1d
from scipy.optimize import minimize
import sympy as sp
import warnings

from paramak import BlanketFP, distance_between_two_points


class BlanketFPPoloidalSegments(BlanketFP):

    def __init__(
        self,
        segments_angles=None,
        num_segments=7,
        length_limits=(None, None),
        nb_segments_limits=(2, None),
        use_optimiser=False,
        **kwargs
    ):
        super().__init__(
            **kwargs
        )
        self.use_optimiser = use_optimiser
        self.num_segments = num_segments
        self.length_limits = length_limits
        self.nb_segments_limits = nb_segments_limits
        self.segments_angles = segments_angles

    @property
    def segments_angles(self):
        return self._segments_angles

    @segments_angles.setter
    def segments_angles(self, value):
<<<<<<< HEAD
        if value is not None:
=======
        if value is None:
            if self.use_optimiser:
                def distribution(theta, pkg=np):
                    """plasma profile, theta being the angle in degree
                    """
                    conversion_factor = 2 * np.pi / 360
                    theta *= conversion_factor
                    R = self.major_radius + self.minor_radius * pkg.cos(
                        theta + self.triangularity * pkg.sin(theta)
                    )
                    Z = self.elongation * self.minor_radius * pkg.sin(theta) \
                        + self.vertical_displacement
                    return R, Z

                value = segments_optimiser(
                    self.length_limits, self.nb_segments_limits,
                    distribution, (self.start_angle, self.stop_angle)
                )
            else:
                value = np.linspace(
                    self.start_angle, self.stop_angle,
                    num=self.num_segments)
        else:
>>>>>>> 3c2d329b
            if self.start_angle is not None or self.stop_angle is not None:
                msg = "start_angle and stop_angle attributes will be " + \
                    "ignored if segments_angles is not None"
                warnings.warn(msg, UserWarning)
            elif self.num_segments is not None:
                msg = "num_segment attribute will be ignored if " + \
                    "segments_angles is not None"
                warnings.warn(msg, UserWarning)
        self._segments_angles = value

    @property
    def num_segments(self):
        return self._num_segments

    @num_segments.setter
    def num_segments(self, value):
        if value is not None:
            self.num_points = value + 1
        self._num_segments = value

    def find_points(self):
        if self.use_optimiser:
            def distribution(theta, pkg=np):
                """plasma profile, theta being the angle in degree
                """
                conversion_factor = 2 * np.pi / 360
                theta *= conversion_factor
                R = self.major_radius + self.minor_radius * pkg.cos(
                    theta + self.triangularity * pkg.sin(theta)
                )
                Z = self.elongation * self.minor_radius * pkg.sin(theta) \
                    + self.vertical_displacement
                return R, Z
            angles = segments_optimiser(
                self.length_limits, self.nb_segments_limits,
                distribution, (self.start_angle, self.stop_angle)
                )
        elif self.segments_angles is None:
            angles = np.linspace(
                self.start_angle, self.stop_angle,
                num=self.num_segments + 1)
        else:
            angles = self.segments_angles

        points = super().find_points(angles=angles)

        # every points straight connections
        for p in points:
            p[-1] = 'straight'
        self.points = points[:-1]


def compute_lengths_from_angles(angles, distribution):
    """Computes the length of segments between a set of points on a (x,y)
    distribution.

    Args:
        angles (list): Contains the angles of the points (degree)
        distribution (callable): function taking an angle as argument and
            returning (x,y) coordinates.

    Returns:
        list: contains the lengths of the segments.
    """
    points = []
    for angle in angles:
        points.append(distribution(angle))

    lengths = []
    for i in range(len(points) - 1):
        lengths.append(distance_between_two_points(points[i], points[i + 1]))
    return lengths


def segments_optimiser(length_limits, nb_segments_limits, distribution, angles,
                       stop_on_success=True):
    """Optimiser segmenting a given R(theta), Z(theta) distribution of points
    with constraints regarding the number of segments and the length of the
    segments.

    Args:
        length_limits ((float, float)): The minimum and maximum acceptable
            length of the segments. Ex: (100, 500), (100, None), (None, 300),
            None, (None, None)
        nb_segments_limits ((int, int)): The minimum and maximum acceptable
            number of segments. Ex: (3, 10), (5, None), (None, 7),
            None, (None, None)
        distribution (callable): function taking an angle as argument and
            returning (x,y) coordinates.
        angles ((float, float)): the start and stop angles of the distribution.
        stop_on_sucess (bool, optional): If set to True, the optimiser will
            stop as soon as a configuration meets the requirements.

    Returns:
        list: list of optimised angles
    """
    if length_limits is None:
        min_length, max_length = None, None
    else:
        min_length, max_length = length_limits

    if nb_segments_limits is None:
        min_nb_segments, max_nb_segments = None, None
    else:
        min_nb_segments, max_nb_segments = nb_segments_limits

    if min_length is None:
        min_length = 0
    if max_length is None:
        max_length = float('inf')
    if min_nb_segments is None:
        min_nb_segments = 1
    if max_nb_segments is None:
        max_nb_segments = 50

    start_angle, stop_angle = angles

    # define cost function
    def cost_function(angles):
        angles_with_extremums = [start_angle] + \
            [angle for angle in angles] + [stop_angle]

        lengths = compute_lengths_from_angles(
            angles_with_extremums, distribution)

        cost = 0
        for length in lengths:
            if not min_length <= length <= max_length:
                cost += min(abs(min_length - length), abs(max_length - length))
        return cost

    # test for several numbers of segments the best config
    best = [float("inf"), []]

    for nb_segments in range(min_nb_segments, max_nb_segments + 1):
        # initialise angles to linspace
        list_of_angles = \
            np.linspace(start_angle, stop_angle, num=nb_segments + 1)

        # use scipy minimize to find best set of angles
        res = minimize(
            cost_function, list_of_angles[1:-1], method="Nelder-Mead")

        # complete the optimised angles with extrema
        optimised_angles = [start_angle] + \
            [angle for angle in res.x] + [stop_angle]

        # check that the optimised angles meet the lengths requirements
        lengths = compute_lengths_from_angles(optimised_angles, distribution)
        break_the_rules = False
        for length in lengths:
            if not min_length <= length <= max_length:
                break_the_rules = True
                break
        if not break_the_rules:
            # compare with previous results and get the minimum
            # cost function value
            best = min(best, [res.fun, optimised_angles], key=lambda x: x[0])
            if stop_on_success:
                print('The optimised angles are ', optimised_angles)
                return optimised_angles

    # return the results
    returned_angles = best[1]
    if returned_angles == []:
        print("Couldn't find optimum configuration")
        return
    else:
        return returned_angles<|MERGE_RESOLUTION|>--- conflicted
+++ resolved
@@ -33,33 +33,7 @@
 
     @segments_angles.setter
     def segments_angles(self, value):
-<<<<<<< HEAD
         if value is not None:
-=======
-        if value is None:
-            if self.use_optimiser:
-                def distribution(theta, pkg=np):
-                    """plasma profile, theta being the angle in degree
-                    """
-                    conversion_factor = 2 * np.pi / 360
-                    theta *= conversion_factor
-                    R = self.major_radius + self.minor_radius * pkg.cos(
-                        theta + self.triangularity * pkg.sin(theta)
-                    )
-                    Z = self.elongation * self.minor_radius * pkg.sin(theta) \
-                        + self.vertical_displacement
-                    return R, Z
-
-                value = segments_optimiser(
-                    self.length_limits, self.nb_segments_limits,
-                    distribution, (self.start_angle, self.stop_angle)
-                )
-            else:
-                value = np.linspace(
-                    self.start_angle, self.stop_angle,
-                    num=self.num_segments)
-        else:
->>>>>>> 3c2d329b
             if self.start_angle is not None or self.stop_angle is not None:
                 msg = "start_angle and stop_angle attributes will be " + \
                     "ignored if segments_angles is not None"
