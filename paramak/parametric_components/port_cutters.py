--- conflicted
+++ resolved
@@ -14,13 +14,8 @@
         polar_coverage_angle (float): the angluar extent of port in the
             polar direction (degrees).
         center_point (tuple of floats): the center point where the
-<<<<<<< HEAD
             ports are aimed towards, typically the center of the plasma.                                                                                                                                                                                                                                                                                                                                                                                                                                                                                                                                                                                                                                                                                                                                                                                                                                                                                                                                                                                                                                                                                                                                                                                                                                                                                                                                                                                                                                                                                                                                                                                                                                                                                                                                                                                                                                                                                                                                                                                                                                                                                                                                                                                                                                                                                                                                                                                                                                                                                                                                                                                                                                                                                                                                                                                                                                                                                                                                                                                                                                                                                                                                                                                                                                                                                                                                                                                                              
         polar_placement_angle (float): The angle used when rotating the shape
-=======
-            ports are aimed towards, typically the center of the plasma.
-        poloidal_placement_angle (float): The angle used when rotating the shape
->>>>>>> 8e1c8269
             on the polar axis. 0 degrees is the outboard equatorial point.
         max_distance_from_center (float): the maximum distance from the center
             point outwards (cm). Default 3000
@@ -141,30 +136,17 @@
         outer_point_rotated = rotate(
             self.center_point,
             outer_point,
-<<<<<<< HEAD
-            math.radians(self.polar_placement_angle))
-        
-        outer_point_1 = rotate(
-            self.center_point,
-            outer_point_rotated,
-            math.radians(0.5*self.polar_coverage_angle))
-=======
             math.radians(self.poloidal_placement_angle))
 
         outer_point_1 = rotate(
             self.center_point,
             outer_point_rotated,
             math.radians(0.5 * self.poloidal_coverage_angle))
->>>>>>> 8e1c8269
 
         outer_point_2 = rotate(
             self.center_point,
             outer_point_rotated,
-<<<<<<< HEAD
-            math.radians(-0.5*self.polar_coverage_angle))
-=======
             math.radians(-0.5 * self.poloidal_coverage_angle))
->>>>>>> 8e1c8269
 
         if outer_point_1[0] < 0:
             m, c = coefficients_of_line_from_points(
