--- conflicted
+++ resolved
@@ -47,47 +47,7 @@
               A CadQuery solid: A 3D solid volume
         """
 
-<<<<<<< HEAD
         solid = super().create_solid()
-=======
-        # obtains the first two values of the points list
-        XZ_points = [(p[0], p[1]) for p in self.points]
-
-        # obtains the last values of the points list
-        connections = [p[2] for p in self.points[:-1]]
-
-        current_linetype = connections[0]
-        current_points_list = []
-        instructions = []
-        # groups together common connection types
-        for i, c in enumerate(connections):
-            if c == current_linetype:
-                current_points_list.append(XZ_points[i])
-            else:
-                current_points_list.append(XZ_points[i])
-                instructions.append({current_linetype: current_points_list})
-                current_linetype = c
-                current_points_list = [XZ_points[i]]
-        instructions.append({current_linetype: current_points_list})
-
-        if list(instructions[-1].values())[0][-1] != XZ_points[0]:
-            keyname = list(instructions[-1].keys())[0]
-            instructions[-1][keyname].append(XZ_points[0])
-
-        solid = cq.Workplane(self.workplane)
-        solid.moveTo(XZ_points[0][0], XZ_points[0][1])
-
-        for entry in instructions:
-            if list(entry.keys())[0] == "spline":
-                solid = solid.spline(listOfXYTuple=list(entry.values())[0])
-            if list(entry.keys())[0] == "straight":
-                solid = solid.polyline(list(entry.values())[0])
-            if list(entry.keys())[0] == "circle":
-                p0 = list(entry.values())[0][0]
-                p1 = list(entry.values())[0][1]
-                p2 = list(entry.values())[0][2]
-                solid = solid.moveTo(p0[0], p0[1]).threePointArc(p1, p2)
->>>>>>> 8b7c6d36
 
         solid = solid.close().revolve(self.rotation_angle)
 
