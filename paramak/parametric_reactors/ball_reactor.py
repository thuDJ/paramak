
import warnings

import paramak


class BallReactor(paramak.Reactor):
    """Creates geometry for a simple ball reactor including a plasma,
    cylindical center column shielding, square toroidal field coils.
    There is no inboard breeder blanket on this ball reactor like
    most spherical reactors.

    Arguments:
        inner_bore_radial_thickness (float): the radial thickness of the
            inner bore (cm)
        inboard_tf_leg_radial_thickness (float): the radial thickness of the
            inner leg of the toroidal field coils (cm)
        center_column_shield_radial_thickness (float): the radial thickness of
            the center column shield (cm)
        divertor_radial_thickness (float): the radial thickness of the divertor
            (cm), this fills the gap between the center column shield and
            blanket
        inner_plasma_gap_radial_thickness (float): the radial thickness of the
            inboard gap between the plasma and the center column shield (cm)
        plasma_radial_thickness (float): the radial thickness of the plasma
        outer_plasma_gap_radial_thickness (float): the radial thickness of the
            outboard gap between the plasma and firstwall (cm)
        firstwall_radial_thickness (float): the radial thickness of the first
            wall (cm)
        blanket_radial_thickness (float): the radial thickness of the blanket
            (cm)
        blanket_rear_wall_radial_thickness (float): the radial thickness of the
            rear wall of the blanket (cm)
        elongation (float): the elongation of the plasma
        triangularity (float): the triangularity of the plasma
        number_of_tf_coils (int): the number of tf coils
<<<<<<< HEAD
        pf_coil_to_rear_blanket_radial_gap (float): the radial distance between
            the rear blanket and the closest poloidal field coil (optional)
        pf_coil_radial_thicknesses (list of floats): the radial thickness of
            each poloidal field coil (optional)
        pf_coil_vertical_thicknesses (list of floats): the vertical thickness of
            each poloidal field coil (optional)
        pf_coil_to_tf_coil_radial_gap (float): the radial distance between the
            rear of the poloidal field coil and the toroidal field coil
            (optional)
        outboard_tf_coil_radial_thickness (float): the radial thickness of the
            toroidal field coil (optional)
        outboard_tf_coil_poloidal_thickness (float): the poloidal thickness of
            the toroidal field coil (optional)
        rotation_angle (float): the angle of the sector that is desired

    Returns:
        a paramak shape object: a Reactor object that has generic functionality
=======
        pf_coil_to_rear_blanket_radial_gap (float, optional): the radial
            distance between the rear blanket and the closest poloidal field
            coil. Defaults to None.
        pf_coil_radial_thicknesses (list of floats, optional): the radial
            thickness of each poloidal field coil. Defaults to None.
        pf_coil_vertical_thicknesses (list of floats, optional): the vertical
            thickness of each poloidal field coil. Defaults to None.
        pf_coil_to_tf_coil_radial_gap (float, optional): the radial distance
            between the rear of the poloidal field coil and the toroidal field
            coil. Defaults to None.
        outboard_tf_coil_radial_thickness (float, optional): the radial
            thickness of the toroidal field coil. Defaults to None.
        outboard_tf_coil_poloidal_thickness (float, optional): the poloidal
            thickness of the toroidal field coil. Defaults to None.
        rotation_angle (float): the angle of the sector that is desired.
            Defaults to 360.0.
>>>>>>> 44682a94
    """

    def __init__(
        self,
        inner_bore_radial_thickness,
        inboard_tf_leg_radial_thickness,
        center_column_shield_radial_thickness,
        divertor_radial_thickness,
        inner_plasma_gap_radial_thickness,
        plasma_radial_thickness,
        outer_plasma_gap_radial_thickness,
        firstwall_radial_thickness,
        blanket_radial_thickness,
        blanket_rear_wall_radial_thickness,
        elongation,
        triangularity,
        number_of_tf_coils=None,
        pf_coil_to_rear_blanket_radial_gap=None,
        pf_coil_radial_thicknesses=None,
        pf_coil_vertical_thicknesses=None,
        pf_coil_to_tf_coil_radial_gap=None,
        outboard_tf_coil_radial_thickness=None,
        outboard_tf_coil_poloidal_thickness=None,
        rotation_angle=360.0,
    ):

        super().__init__([])

        self.inner_bore_radial_thickness = inner_bore_radial_thickness
        self.inboard_tf_leg_radial_thickness = inboard_tf_leg_radial_thickness
        self.center_column_shield_radial_thickness = (
            center_column_shield_radial_thickness
        )
        self.divertor_radial_thickness = divertor_radial_thickness
        self.inner_plasma_gap_radial_thickness = inner_plasma_gap_radial_thickness
        self.plasma_radial_thickness = plasma_radial_thickness
        self.outer_plasma_gap_radial_thickness = outer_plasma_gap_radial_thickness
        self.firstwall_radial_thickness = firstwall_radial_thickness
        self.blanket_radial_thickness = blanket_radial_thickness
        self.blanket_rear_wall_radial_thickness = blanket_rear_wall_radial_thickness
        self.pf_coil_to_rear_blanket_radial_gap = pf_coil_to_rear_blanket_radial_gap
        self.pf_coil_radial_thicknesses = pf_coil_radial_thicknesses
        self.pf_coil_vertical_thicknesses = pf_coil_vertical_thicknesses
        self.pf_coil_to_tf_coil_radial_gap = pf_coil_to_tf_coil_radial_gap
        self.outboard_tf_coil_radial_thickness = outboard_tf_coil_radial_thickness
        self.outboard_tf_coil_poloidal_thickness = outboard_tf_coil_poloidal_thickness

        # sets major radius and minor radius from equatorial_points to allow a radial build
        # this helps avoid the plasma overlapping the center column and other
        # components

        inner_equatorial_point = (
            inner_bore_radial_thickness
            + inboard_tf_leg_radial_thickness
            + center_column_shield_radial_thickness
            + inner_plasma_gap_radial_thickness
        )
        outer_equatorial_point = inner_equatorial_point + plasma_radial_thickness
        self.major_radius = (
            inner_equatorial_point + plasma_radial_thickness + inner_equatorial_point) / 2
        self.minor_radius = (
            (outer_equatorial_point + inner_equatorial_point) / 2
        ) - inner_equatorial_point

        self.elongation = elongation
        self.triangularity = triangularity

        self.number_of_tf_coils = number_of_tf_coils
        self.rotation_angle = rotation_angle

        shapes_or_components = []

        self.rotation_angle_check()
        self.make_plasma(shapes_or_components)
        self.make_radial_build(shapes_or_components)
        self.make_vertical_build(shapes_or_components)
        self.make_inboard_tf_coils(shapes_or_components)
        self.make_center_column_shield(shapes_or_components)
        self.make_blankets_layers(shapes_or_components)
        self.make_divertor(shapes_or_components)
        self.make_component_cuts(shapes_or_components)

        self.shapes_and_components = shapes_or_components

    def rotation_angle_check(self):

        if self.rotation_angle == 360:
            warnings.warn(
                "360 degree rotation may result in a Standard_ConstructionError or AttributeError",
                UserWarning)

    def make_plasma(self, shapes_or_components):

        plasma = paramak.Plasma(
            major_radius=self.major_radius,
            minor_radius=self.minor_radius,
            elongation=self.elongation,
            triangularity=self.triangularity,
            rotation_angle=self.rotation_angle,
            stl_filename="plasma.stl",
        )
        plasma.create_solid()

        shapes_or_components.append(plasma)

        self._plasma = plasma

    def make_radial_build(self, shapes_or_components):

        # this is the radial build sequence, where one component stops and
        # another starts

        self._inner_bore_start_radius = 0
        self._inner_bore_end_radius = (
            self._inner_bore_start_radius + self.inner_bore_radial_thickness
        )

        self._inboard_tf_coils_start_radius = self._inner_bore_end_radius
        self._inboard_tf_coils_end_radius = (
            self._inboard_tf_coils_start_radius +
            self.inboard_tf_leg_radial_thickness)

        self._center_column_shield_start_radius = self._inboard_tf_coils_end_radius
        self._center_column_shield_end_radius = (
            self._center_column_shield_start_radius
            + self.center_column_shield_radial_thickness
        )

        self._divertor_start_radius = self._center_column_shield_end_radius
        self._divertor_end_radius = (
            self._center_column_shield_end_radius +
            self.divertor_radial_thickness)

        self._firstwall_start_radius = (
            self._center_column_shield_end_radius
            + self.inner_plasma_gap_radial_thickness
            + self.plasma_radial_thickness
            + self.outer_plasma_gap_radial_thickness
        )
        self._firstwall_end_radius = self._firstwall_start_radius + \
            self.firstwall_radial_thickness

        self._blanket_start_radius = self._firstwall_end_radius
        self._blanket_end_radius = self._blanket_start_radius + self.blanket_radial_thickness

        self._blanket_rear_wall_start_radius = self._blanket_end_radius
        self._blanket_read_wall_end_radius = (
            self._blanket_rear_wall_start_radius +
            self.blanket_rear_wall_radial_thickness)

    def make_vertical_build(self, shapes_or_components):

        # this is the vertical build sequence, components build on each other in
        # a similar manner to the radial build

        self.plasma_gap_vertical_thickness = self.outer_plasma_gap_radial_thickness

        self._firstwall_start_height = (
            self._plasma.high_point[1] + self.plasma_gap_vertical_thickness
        )
        self._firstwall_end_height = self._firstwall_start_height + \
            self.firstwall_radial_thickness

        self._blanket_start_height = self._firstwall_end_height
        self._blanket_end_height = self._blanket_start_height + self.blanket_radial_thickness

        self._blanket_rear_wall_start_height = self._blanket_end_height
        self._blanket_rear_wall_end_height = (
            self._blanket_rear_wall_start_height +
            self.blanket_rear_wall_radial_thickness)

        self._tf_coil_height = self._blanket_rear_wall_end_height
        self._center_column_shield_height = self._blanket_rear_wall_end_height * 2

        if (
            self.pf_coil_vertical_thicknesses is not None
            and self.pf_coil_radial_thicknesses is not None
            and self.pf_coil_to_rear_blanket_radial_gap is not None
        ):
            self._number_of_pf_coils = len(self.pf_coil_vertical_thicknesses)

            y_position_step = (
                2
                * (
                    self._blanket_rear_wall_end_height
                    + self.pf_coil_to_rear_blanket_radial_gap
                )
            ) / (self._number_of_pf_coils + 1)

            self._pf_coils_xy_values = []
            # adds in coils with equal spacing strategy, should be updated to
            # allow user positions
            for i in range(self._number_of_pf_coils):
                y_value = (
                    self._blanket_rear_wall_end_height
                    + self.pf_coil_to_rear_blanket_radial_gap
                    - y_position_step * (i + 1)
                )
                x_value = (
                    self._blanket_read_wall_end_radius
                    + self.pf_coil_to_rear_blanket_radial_gap
                    + 0.5 * self.pf_coil_radial_thicknesses[i]
                )
                self._pf_coils_xy_values.append((x_value, y_value))

            self._pf_coil_start_radius = (
                self._blanket_read_wall_end_radius +
                self.pf_coil_to_rear_blanket_radial_gap)
            self._pf_coil_end_radius = self._pf_coil_start_radius + max(
                self.pf_coil_radial_thicknesses
            )

            if (
                self.pf_coil_to_tf_coil_radial_gap is not None
                and self.outboard_tf_coil_radial_thickness is not None
            ):
                self._tf_coil_start_radius = (
                    self._pf_coil_end_radius +
                    self.pf_coil_to_rear_blanket_radial_gap)
                self._tf_coil_end_radius = (
                    self._tf_coil_start_radius +
                    self.outboard_tf_coil_radial_thickness)

    def make_inboard_tf_coils(self, shapes_or_components):

        # makes a large cylinder that is used to cut the TF coils when the
        # rotation angle is less than 360
        if self.rotation_angle < 360:
            max_high = 3 * self._center_column_shield_height
            max_width = 3 * self._blanket_read_wall_end_radius
            self._cutting_slice = paramak.RotateStraightShape(
                points=[
                    (0, max_high),
                    (max_width, max_high),
                    (max_width, -max_high),
                    (0, -max_high),
                ],
                rotation_angle=360 - self.rotation_angle,
                azimuth_placement_angle=360 - self.rotation_angle,
            )
        else:
            self._cutting_slice = None

        self._inboard_tf_coils = paramak.CenterColumnShieldCylinder(
            height=self._tf_coil_height * 2,
            inner_radius=self._inboard_tf_coils_start_radius,
            outer_radius=self._inboard_tf_coils_end_radius,
            rotation_angle=self.rotation_angle,
            # color=centre_column_color,
            stp_filename="inboard_tf_coils.stp",
            stl_filename="inboard_tf_coils.stl",
            name="inboard_tf_coils",
            material_tag="inboard_tf_coils_mat",
        )
        shapes_or_components.append(self._inboard_tf_coils)

    def make_center_column_shield(self, shapes_or_components):

        self._center_column_shield = paramak.CenterColumnShieldCylinder(
            height=self._center_column_shield_height,
            inner_radius=self._center_column_shield_start_radius,
            outer_radius=self._center_column_shield_end_radius,
            rotation_angle=self.rotation_angle,
            # color=centre_column_color,
            stp_filename="center_column_shield.stp",
            stl_filename="center_column_shield.stl",
            name="center_column_shield",
            material_tag="center_column_shield_mat",
        )
        shapes_or_components.append(self._center_column_shield)

    def make_blankets_layers(self, shapes_or_components):

        center_column_cutter = paramak.CenterColumnShieldCylinder(
            height=self._center_column_shield_height * 1.5,  # extra 0.5 to ensure overlap,
            inner_radius=0,
            outer_radius=self._center_column_shield_end_radius,
            rotation_angle=360
        )

        self._firstwall = paramak.BlanketFP(
            plasma=self._plasma,
            thickness=self.firstwall_radial_thickness,
            offset_from_plasma=[
                self.inner_plasma_gap_radial_thickness,
                self.plasma_gap_vertical_thickness,
                self.outer_plasma_gap_radial_thickness,
                self.plasma_gap_vertical_thickness,
                self.inner_plasma_gap_radial_thickness],
            start_angle=-179,
            stop_angle=179,
            rotation_angle=self.rotation_angle,
            material_tag="firstwall_mat",
            stp_filename="firstwall.stp",
            cut=center_column_cutter
        )

        self._blanket = paramak.BlanketFP(
            plasma=self._plasma,
            thickness=self.blanket_radial_thickness,
            offset_from_plasma=[
                self.inner_plasma_gap_radial_thickness +
                self.firstwall_radial_thickness,
                self.plasma_gap_vertical_thickness +
                self.firstwall_radial_thickness,
                self.outer_plasma_gap_radial_thickness +
                self.firstwall_radial_thickness,
                self.plasma_gap_vertical_thickness +
                self.firstwall_radial_thickness,
                self.inner_plasma_gap_radial_thickness +
                self.firstwall_radial_thickness],
            start_angle=-
            179,
            stop_angle=179,
            rotation_angle=self.rotation_angle,
            material_tag="blanket_mat",
            stp_filename="blanket.stp",
            cut=center_column_cutter)

        self._blanket_rear_wall = paramak.BlanketFP(
            plasma=self._plasma,
            thickness=self.blanket_rear_wall_radial_thickness,
            offset_from_plasma=[
                self.inner_plasma_gap_radial_thickness +
                self.firstwall_radial_thickness +
                self.blanket_radial_thickness,
                self.plasma_gap_vertical_thickness +
                self.firstwall_radial_thickness +
                self.blanket_radial_thickness,
                self.outer_plasma_gap_radial_thickness +
                self.firstwall_radial_thickness +
                self.blanket_radial_thickness,
                self.plasma_gap_vertical_thickness +
                self.firstwall_radial_thickness +
                self.blanket_radial_thickness,
                self.inner_plasma_gap_radial_thickness +
                self.firstwall_radial_thickness +
                self.blanket_radial_thickness],
            start_angle=-
            179,
            stop_angle=179,
            rotation_angle=self.rotation_angle,
            material_tag="blanket_rear_wall_mat",
            stp_filename="blanket_rear_wall.stp",
            cut=center_column_cutter)

    def make_divertor(self, shapes_or_components):

        # # used as an intersect when making the divertor
        self._blanket_fw_rear_wall_envelope = paramak.BlanketFP(
            plasma=self._plasma,
            thickness=self.firstwall_radial_thickness +
            self.blanket_radial_thickness + self.blanket_rear_wall_radial_thickness,
            offset_from_plasma=[
                self.major_radius - self.minor_radius,
                self.plasma_gap_vertical_thickness,
                self.outer_plasma_gap_radial_thickness,
                self.plasma_gap_vertical_thickness,
                # self.inner_plasma_gap_radial_thickness],
                self.major_radius - self.minor_radius],
            start_angle=-179,
            stop_angle=179,
            rotation_angle=self.rotation_angle,
        )

        self._divertor = paramak.CenterColumnShieldCylinder(
            height=self._blanket_rear_wall_end_height * 2,
            inner_radius=self._divertor_start_radius,
            outer_radius=self._divertor_end_radius,
            intersect=self._blanket_fw_rear_wall_envelope,
            stp_filename="divertor.stp",
            name="divertor",
            material_tag="divertor_mat",
            rotation_angle=self.rotation_angle
        )
        shapes_or_components.append(self._divertor)

        blanket_cutter = paramak.CenterColumnShieldCylinder(
            height=self._center_column_shield_height * 1.5,  # extra 0.5 to ensure overlap,
            inner_radius=0,
            outer_radius=self._divertor_end_radius,
            rotation_angle=360
        )

        self._firstwall.solid = self._firstwall.solid.cut(blanket_cutter.solid)
        self._blanket.solid = self._blanket.solid.cut(blanket_cutter.solid)
        self._blanket_rear_wall.solid = self._blanket_rear_wall.solid.cut(
            blanket_cutter.solid)
        shapes_or_components.append(self._firstwall)
        shapes_or_components.append(self._blanket)
        shapes_or_components.append(self._blanket_rear_wall)

    def make_component_cuts(self, shapes_or_components):

        if (
            self.pf_coil_vertical_thicknesses is not None
            and self.pf_coil_radial_thicknesses is not None
            and self.pf_coil_to_rear_blanket_radial_gap is not None
        ):

            self._pf_coil = paramak.PoloidalFieldCoilSet(
                heights=self.pf_coil_vertical_thicknesses,
                widths=self.pf_coil_radial_thicknesses,
                center_points=self._pf_coils_xy_values,
                rotation_angle=self.rotation_angle,
                stp_filename='pf_coils.stp',
                stl_filename='pf_coils.stl',
                name="pf_coil",
                material_tag="pf_coil_mat",
            )

            shapes_or_components.append(self._pf_coil)

            if (
                self.pf_coil_to_tf_coil_radial_gap is not None
                and self.outboard_tf_coil_radial_thickness is not None
            ):

                self._tf_coil = paramak.ToroidalFieldCoilRectangle(
                    with_inner_leg=False,
                    horizontal_start_point=(
                        self._inboard_tf_coils_start_radius,
                        self._tf_coil_height),
                    vertical_mid_point=(
                        self._tf_coil_start_radius, 0),
                    thickness=self.outboard_tf_coil_radial_thickness,
                    number_of_coils=self.number_of_tf_coils,
                    distance=self.outboard_tf_coil_poloidal_thickness,
                    stp_filename="tf_coil.stp",
                    name="tf_coil",
                    material_tag="tf_coil_mat",
                    stl_filename="tf_coil.stl",
                    cut=self._cutting_slice,
                )

                shapes_or_components.append(self._tf_coil)<|MERGE_RESOLUTION|>--- conflicted
+++ resolved
@@ -34,25 +34,6 @@
         elongation (float): the elongation of the plasma
         triangularity (float): the triangularity of the plasma
         number_of_tf_coils (int): the number of tf coils
-<<<<<<< HEAD
-        pf_coil_to_rear_blanket_radial_gap (float): the radial distance between
-            the rear blanket and the closest poloidal field coil (optional)
-        pf_coil_radial_thicknesses (list of floats): the radial thickness of
-            each poloidal field coil (optional)
-        pf_coil_vertical_thicknesses (list of floats): the vertical thickness of
-            each poloidal field coil (optional)
-        pf_coil_to_tf_coil_radial_gap (float): the radial distance between the
-            rear of the poloidal field coil and the toroidal field coil
-            (optional)
-        outboard_tf_coil_radial_thickness (float): the radial thickness of the
-            toroidal field coil (optional)
-        outboard_tf_coil_poloidal_thickness (float): the poloidal thickness of
-            the toroidal field coil (optional)
-        rotation_angle (float): the angle of the sector that is desired
-
-    Returns:
-        a paramak shape object: a Reactor object that has generic functionality
-=======
         pf_coil_to_rear_blanket_radial_gap (float, optional): the radial
             distance between the rear blanket and the closest poloidal field
             coil. Defaults to None.
@@ -69,7 +50,6 @@
             thickness of the toroidal field coil. Defaults to None.
         rotation_angle (float): the angle of the sector that is desired.
             Defaults to 360.0.
->>>>>>> 44682a94
     """
 
     def __init__(
