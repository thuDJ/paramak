--- conflicted
+++ resolved
@@ -66,11 +66,7 @@
         blanket_rear_wall_radial_thickness,
         elongation,
         triangularity,
-<<<<<<< HEAD
-        number_of_tf_coils=None,
-=======
         number_of_tf_coils=12,
->>>>>>> b2852b02
         pf_coil_to_rear_blanket_radial_gap=None,
         pf_coil_radial_thicknesses=None,
         pf_coil_vertical_thicknesses=None,
